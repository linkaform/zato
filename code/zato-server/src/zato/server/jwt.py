# -*- coding: utf-8 -*-

"""
Copyright (C) 2016, Zato Source s.r.o. https://zato.io

Licensed under LGPLv3, see LICENSE.txt for terms and conditions.
"""

from __future__ import absolute_import, division, print_function, unicode_literals

# stdlib
import uuid
from contextlib import closing
from datetime import datetime
from logging import getLogger

# Bunch
from bunch import bunchify, Bunch

# Cryptography
from cryptography.fernet import Fernet

# JWT
import jwt

# Zato
from zato.common.odb.model import JWT as JWT_
from zato.server.cache import RobustCache

# LIKAFORM
import linkaform as lkf

# ################################################################################################################################

logger = getLogger(__name__)

# ################################################################################################################################

class JWT(object):
    """ JWT authentication backend.
    """
    ALGORITHM = lkf.JWT_ALGORITHM
    JWT_PUB_KEY = lkf.JWT_LKF_PUB_KEY.read()

# ################################################################################################################################

    def __init__(self, kvdb, odb, decrypt_func, secret):
        self.odb = odb
        logger.info('ODB=' + str(odb))
        self.cache = RobustCache(kvdb, odb)
<<<<<<< HEAD
        logger.info('CACHE=' + str(self.cache))
=======
        self.decrypt_func = decrypt_func
>>>>>>> 5b4cddcc

        self.secret = secret
        logger.info('SECRET=' + str(secret))
        self.fernet = Fernet(self.secret)
        logger.info('FERNET=' + str(self.fernet))

# ################################################################################################################################

    def _lookup_jwt(self, username, password):
        with closing(self.odb.session()) as session:
            item = session.query(JWT_).\
                filter(JWT_.username==username).\
                first()

            if item:
                if self.decrypt_func(item.password) == password:
                    return item

# ################################################################################################################################

    def _create_token(self, **data):
        token_data = {
            'session_id': uuid.uuid4().hex,
            'creation_time': datetime.utcnow().isoformat()
        }
        token_data.update(data)

        token = jwt.encode(token_data, self.secret, algorithm=self.ALGORITHM)
        return self.fernet.encrypt(token).decode('utf8')

# ################################################################################################################################

    def authenticate(self, username, password):
        """ Validate cretentials and generate a new token if valid.

        1. Validate cretentials against ODB
        2.a: If not valid, return nothing
        2.b: If valid:
            3. Create a new token
            4. Cache the new token synchronously (we wait for it to be truly stored).
            5. Return the token
        """
        sec_def = self._lookup_jwt(username, password)
        if sec_def:
            token = self._create_token(username=username, ttl=sec_def.ttl)
            self.cache.put(token, token, sec_def.ttl, async=False)
            suffix = 's' if sec_def.ttl > 1 else ''
            logger.info('New token generated for user `%s` with a TTL of `%i` second{}'.format(suffix), username, sec_def.ttl)

            return token

# ################################################################################################################################

    def validate(self, expected_username, token):
        """ Check if the given token is (still) valid.

        1. Look for the token in Cache without decrypting/decoding it.
        2.a If not found, return "Invalid"
        2.b If found:
            3. decrypt
            4. decode
            5. renew the cache expiration asynchronously (do not wait for the update confirmation).
            5. return "valid" + the token contents
        """
        logger.info('USERNAME=' + expected_username)
        logger.info('PUB_KEY=' + self.JWT_PUB_KEY)

        if token:
            options = {
                    'verify_signature': True
            }

            token_data = bunchify(jwt.decode(token, self.JWT_PUB_KEY, lkf.JWT_VERIFY, options=options, leeway=lkf.JWT_LEEWAY))

            logger.info('TOKEN_DATA_USERNAME=' + token_data.username)
            if token_data.username == expected_username:
                return Bunch(valid=True, token=token_data)
            else:
                return Bunch(valid=False, message='Unexpected user for token found')

        else:
            return Bunch(valid=False, message='Invalid token')

# ################################################################################################################################

    def validate_token(self, token):
        """
	    Validate Token

        """
        if token:
            options = { 'verify_signature': True }
            token_data = bunchify(jwt.decode(token, self.JWT_PUB_KEY, lkf.JWT_VERIFY, options=options, leeway=lkf.JWT_LEEWAY))

            if token_data:
                return Bunch(valid=True, token=token_data)
            else:
                return Bunch(valid=False, message='Unexpected user for token found')

        else:
            return Bunch(valid=False, message='Invalid token')

# ################################################################################################################################

    def delete(self, token):
        """ Deletes a token in both KVDB and ODB.
        """
        self.cache.delete(token)

# ################################################################################################################################<|MERGE_RESOLUTION|>--- conflicted
+++ resolved
@@ -48,11 +48,8 @@
         self.odb = odb
         logger.info('ODB=' + str(odb))
         self.cache = RobustCache(kvdb, odb)
-<<<<<<< HEAD
         logger.info('CACHE=' + str(self.cache))
-=======
         self.decrypt_func = decrypt_func
->>>>>>> 5b4cddcc
 
         self.secret = secret
         logger.info('SECRET=' + str(secret))
