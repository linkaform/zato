# -*- coding: utf-8 -*-

"""
Copyright (C) 2016, Zato Source s.r.o. https://zato.io

Licensed under LGPLv3, see LICENSE.txt for terms and conditions.
"""

from __future__ import absolute_import, division, print_function, unicode_literals

# stdlib
import uuid
from contextlib import closing
from datetime import datetime
from logging import getLogger

# Bunch
from bunch import bunchify, Bunch

# Cryptography
from cryptography.fernet import Fernet

# JWT
import jwt

# Zato
from zato.common.odb.model import JWT as JWT_
from zato.server.cache import RobustCache

# LIKAFORM
import linkaform as lkf

# ################################################################################################################################

logger = getLogger(__name__)

# ################################################################################################################################

class AuthInfo(object):
    __slots__ = 'sec_def_id', 'sec_def_username', 'token'

    def __init__(self, sec_def_id, sec_def_username, token):
        # type: (int, str, str)
        self.sec_def_id = sec_def_id
        self.sec_def_username = sec_def_username
        self.token = token

# ################################################################################################################################

class JWT(object):
    """ JWT authentication backend.
    """
    ALGORITHM = lkf.JWT_ALGORITHM
    JWT_PUB_KEY = lkf.JWT_LKF_PUB_KEY.read()

# ################################################################################################################################

    def __init__(self, kvdb, odb, decrypt_func, secret):
        self.odb = odb
        logger.info('ODB=' + str(odb))
        self.cache = RobustCache(kvdb, odb)
        logger.info('CACHE=' + str(self.cache))
        self.decrypt_func = decrypt_func

        self.secret = secret
        logger.info('SECRET=' + str(secret))
        self.fernet = Fernet(self.secret)
        logger.info('FERNET=' + str(self.fernet))

# ################################################################################################################################

    def _lookup_jwt(self, username, password):
        # type: (str, str) -> JWT_
        with closing(self.odb.session()) as session:
            item = session.query(JWT_).\
                filter(JWT_.username==username).\
                first()

            if item:
                if self.decrypt_func(item.password) == password:
                    return item

# ################################################################################################################################

    def _create_token(self, **data):
        token_data = {
            'session_id': uuid.uuid4().hex,
            'creation_time': datetime.utcnow().isoformat()
        }
        token_data.update(data)

        token = jwt.encode(token_data, self.secret, algorithm=self.ALGORITHM)
        return self.fernet.encrypt(token).decode('utf8')

# ################################################################################################################################

    def authenticate(self, username, password):
        """ Validate cretentials and generate a new token if valid.

        1. Validate cretentials against ODB
        2.a: If not valid, return nothing
        2.b: If valid:
            3. Create a new token
            4. Cache the new token synchronously (we wait for it to be truly stored).
            5. Return the token
        """
        item = self._lookup_jwt(username, password)
        if item:
            token = self._create_token(username=username, ttl=item.ttl)
            self.cache.put(token, token, item.ttl, is_async=False)
            suffix = 's' if item.ttl > 1 else ''
            logger.info('New token generated for user `%s` with a TTL of `%i` second{}'.format(suffix), username, item.ttl)

            return AuthInfo(item.id, item.username, token)

# ################################################################################################################################

    def validate(self, expected_username, token):
        """ Check if the given token is (still) valid.

        1. Look for the token in Cache without decrypting/decoding it.
        2.a If not found, return "Invalid"
        2.b If found:
            3. decrypt
            4. decode
            5. renew the cache expiration asynchronously (do not wait for the update confirmation).
            5. return "valid" + the token contents
        """
        logger.info('USERNAME=' + expected_username)
        logger.info('PUB_KEY=' + self.JWT_PUB_KEY)

        if token:
            options = {
                    'verify_signature': True
            }

<<<<<<< HEAD
            token_data = bunchify(jwt.decode(token, self.JWT_PUB_KEY, lkf.JWT_VERIFY, options=options, leeway=lkf.JWT_LEEWAY))

            logger.info('TOKEN_DATA_USERNAME=' + token_data.username)
            if token_data.username == expected_username:
                return Bunch(valid=True, token=token_data)
            else:
                return Bunch(valid=False, message='Unexpected user for token found')

        else:
            return Bunch(valid=False, message='Invalid token')

# ################################################################################################################################

    def validate_token(self, token):
        """
	    Validate Token

        """
        if token:
            options = { 'verify_signature': True }
            token_data = bunchify(jwt.decode(token, self.JWT_PUB_KEY, lkf.JWT_VERIFY, options=options, leeway=lkf.JWT_LEEWAY))
=======
                # Renew the token expiration
                self.cache.put(token, token, token_data.ttl, is_async=True)
                return Bunch(valid=True, token=token_data, raw_token=token)
>>>>>>> 049c612d

            if token_data:
                return Bunch(valid=True, token=token_data)
            else:
                return Bunch(valid=False, message='Unexpected user for token found')

        else:
            return Bunch(valid=False, message='Invalid token')

# ################################################################################################################################

    def delete(self, token):
        """ Deletes a token in both KVDB and ODB.
        """
        self.cache.delete(token)

# ################################################################################################################################<|MERGE_RESOLUTION|>--- conflicted
+++ resolved
@@ -134,12 +134,13 @@
                     'verify_signature': True
             }
 
-<<<<<<< HEAD
             token_data = bunchify(jwt.decode(token, self.JWT_PUB_KEY, lkf.JWT_VERIFY, options=options, leeway=lkf.JWT_LEEWAY))
 
             logger.info('TOKEN_DATA_USERNAME=' + token_data.username)
             if token_data.username == expected_username:
-                return Bunch(valid=True, token=token_data)
+                # Renew the token expiration
+                self.cache.put(token, token, token_data.ttl, is_async=True)
+                return Bunch(valid=True, token=token_data, raw_token=token)
             else:
                 return Bunch(valid=False, message='Unexpected user for token found')
 
@@ -156,11 +157,11 @@
         if token:
             options = { 'verify_signature': True }
             token_data = bunchify(jwt.decode(token, self.JWT_PUB_KEY, lkf.JWT_VERIFY, options=options, leeway=lkf.JWT_LEEWAY))
-=======
+            logger.info('TOKEN_DATA_USERNAME=' + token_data.username)
+            if token_data.username == expected_username:
                 # Renew the token expiration
                 self.cache.put(token, token, token_data.ttl, is_async=True)
                 return Bunch(valid=True, token=token_data, raw_token=token)
->>>>>>> 049c612d
 
             if token_data:
                 return Bunch(valid=True, token=token_data)
