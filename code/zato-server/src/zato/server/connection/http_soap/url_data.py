# -*- coding: utf-8 -*-

"""
Copyright (C) 2018, Zato Source s.r.o. https://zato.io

Licensed under LGPLv3, see LICENSE.txt for terms and conditions.
"""




from __future__ import absolute_import, division, print_function, unicode_literals

# stdlib
import logging
from operator import itemgetter
from threading import RLock
from traceback import format_exc

# Python 2/3 compatibility
from future.utils import iteritems, iterkeys, itervalues
from past.builtins import basestring, unicode
from six import PY2

# Zato
from zato.bunch import Bunch
from zato.common import CONNECTION, DATA_FORMAT, MISC, RATE_LIMIT, SEC_DEF_TYPE, URL_TYPE, VAULT, ZATO_NONE
from zato.common.broker_message import code_to_name, SECURITY, VAULT as VAULT_BROKER_MSG
from zato.common.dispatch import dispatcher
from zato.common.util import parse_tls_channel_security_definition, update_apikey_username_to_channel
from zato.common.util.auth import on_basic_auth, on_wsse_pwd, WSSE
from zato.common.util.url_dispatcher import get_match_target
from zato.server.connection.http_soap import Forbidden, Unauthorized
from zato.server.jwt import JWT
from zato.url_dispatcher import CyURLData, Matcher

from linkaform import JWT_LKF_PUB_KEY, LkfQuerys
# ################################################################################################################################

# Type checking
import typing

if typing.TYPE_CHECKING:
    from zato.server.base.worker import WorkerStore

    # For pyflakes
    WorkerStore = WorkerStore

# ################################################################################################################################

if PY2:
    from oauth.oauth import OAuthDataStore, OAuthConsumer, OAuthRequest, OAuthServer, OAuthSignatureMethod_HMAC_SHA1, \
         OAuthSignatureMethod_PLAINTEXT, OAuthToken
else:
    class _Placeholder(object):
        def __init__(self, *ignored_args, **ignored_kwargs):
            pass

        def _placeholder(self, *ignored_args, **ignored_kwargs):
            pass

        add_signature_method = _placeholder

    OAuthDataStore = OAuthConsumer = OAuthRequest = OAuthServer = OAuthSignatureMethod_HMAC_SHA1 = \
        OAuthSignatureMethod_PLAINTEXT = OAuthToken = _Placeholder

# ################################################################################################################################

logger = logging.getLogger(__name__)

_internal_url_path_indicator = '{}/zato/'.format(MISC.SEPARATOR)

class OAuthStore(object):
    def __init__(self, oauth_config):
        self.oauth_config = oauth_config

class URLData(CyURLData, OAuthDataStore):
    """ Performs URL matching and security checks.
    """
    def __init__(self, worker, channel_data=None, url_sec=None, basic_auth_config=None, jwt_config=None, ntlm_config=None, \
                 oauth_config=None, wss_config=None, apikey_config=None, aws_config=None, \
                 openstack_config=None, xpath_sec_config=None, tls_channel_sec_config=None, tls_key_cert_config=None, \
                 vault_conn_sec_config=None, kvdb=None, broker_client=None, odb=None, json_pointer_store=None, xpath_store=None,
                 jwt_secret=None, vault_conn_api=None):
        super(URLData, self).__init__(channel_data)
        self.worker = worker # type: WorkerStore
        self.url_sec = url_sec
        self.basic_auth_config = basic_auth_config # type: dict
        self.jwt_config = jwt_config # type: dict
        self.ntlm_config = ntlm_config # type: dict
        self.oauth_config = oauth_config # type: dict
        self.wss_config = wss_config # type: dict
        self.apikey_config = apikey_config # type: dict
        self.aws_config = aws_config # type: dict
        self.openstack_config = openstack_config # type: dict
        self.xpath_sec_config = xpath_sec_config # type: dict
        self.tls_channel_sec_config = tls_channel_sec_config # type: dict
        self.tls_key_cert_config = tls_key_cert_config # type: dict
        self.vault_conn_sec_config = vault_conn_sec_config # type: dict
        self.kvdb = kvdb
        self.broker_client = broker_client
        self.odb = odb
        self.jwt_secret = jwt_secret
        self.vault_conn_api = vault_conn_api
        self.rbac_auth_type_hooks = self.worker.server.fs_server_config.rbac.auth_type_hook

        self.sec_config_getter = Bunch()
        self.sec_config_getter[SEC_DEF_TYPE.BASIC_AUTH] = self.basic_auth_get
        self.sec_config_getter[SEC_DEF_TYPE.APIKEY] = self.apikey_get
        self.sec_config_getter[SEC_DEF_TYPE.JWT] = self.jwt_get

        self.json_pointer_store = json_pointer_store
        self.xpath_store = xpath_store

        self.url_sec_lock = RLock()
        self.update_lock = RLock()
        self._wss = WSSE()
        self._target_separator = MISC.SEPARATOR

        self._oauth_server = OAuthServer(self)
        self._oauth_server.add_signature_method(OAuthSignatureMethod_HMAC_SHA1())
        self._oauth_server.add_signature_method(OAuthSignatureMethod_PLAINTEXT())

        dispatcher.listen_for_updates(SECURITY, self.dispatcher_callback)
        dispatcher.listen_for_updates(VAULT_BROKER_MSG, self.dispatcher_callback)

        # Needs always to be sorted by name in case of conflicts in paths resolution
        self.sort_channel_data()

# ################################################################################################################################

    def dispatcher_callback(self, event, ctx, **opaque):
        getattr(self, 'on_broker_msg_{}'.format(code_to_name[event]))(ctx)

# ################################################################################################################################

    # OAuth data store API

    def _lookup_oauth(self, username, class_):
        # usernames are unique so we know the first match is ours
        for sec_config in self.oauth_config.values():
            if sec_config.config.username == username:
                return class_(sec_config.config.username, sec_config.config.password)

    def lookup_consumer(self, key):
        return self._lookup_oauth(key, OAuthConsumer)

    def lookup_token(self, token_type, token_field):
        return self._lookup_oauth(token_field, OAuthToken)

    def lookup_nonce(self, oauth_consumer, oauth_token, nonce):
        for sec_config in self.oauth_config.values():
            if sec_config.config.username == oauth_consumer.key:

                # The nonce was reused
                existing_nonce = self.kvdb.has_oauth_nonce(oauth_consumer.key, nonce)
                if existing_nonce:
                    return nonce
                else:
                    # No such nonce so we add it to the store
                    self.kvdb.add_oauth_nonce(
                        oauth_consumer.key, nonce, sec_config.config.max_nonce_log)

    def fetch_request_token(self, oauth_consumer, oauth_callback):
        """-> OAuthToken."""
        raise NotImplementedError

    def fetch_access_token(self, oauth_consumer, oauth_token, oauth_verifier):
        """-> OAuthToken."""
        raise NotImplementedError

    def authorize_request_token(self, oauth_token, user):
        """-> OAuthToken."""
        raise NotImplementedError

# ################################################################################################################################

    def enrich_with_sec_data(self, data_dict, sec_def, sec_def_type):
        data_dict['zato.sec_def'] = {}
        data_dict['zato.sec_def']['id'] = sec_def['id']
        data_dict['zato.sec_def']['name'] = sec_def['name']
        data_dict['zato.sec_def']['username'] = sec_def.get('username')
        data_dict['zato.sec_def']['impl'] = sec_def
        data_dict['zato.sec_def']['type'] = sec_def_type

# ################################################################################################################################

    def authenticate_web_socket(self, cid, sec_def_type, auth, sec_name, vault_conn_default_auth_method,
        initial_http_wsgi_environ, initial_headers=None, _basic_auth=SEC_DEF_TYPE.BASIC_AUTH, _jwt=SEC_DEF_TYPE.JWT,
        _vault_sec_def_type=SEC_DEF_TYPE.VAULT,
        _vault_ws=VAULT.WEB_SOCKET):
        """ Authenticates a WebSocket-based connection using HTTP Basic Auth credentials.
        """
        headers = initial_headers if initial_headers is not None else {}
        headers['zato.ws.initial_http_wsgi_environ'] = initial_http_wsgi_environ

        if sec_def_type == _basic_auth:
            auth_func = self._handle_security_basic_auth
            get_func = self.basic_auth_get

            username = auth['username']
            secret = auth['secret']

            username = username if isinstance(username, unicode) else username.decode('utf8')
            secret = secret if isinstance(secret, unicode) else secret.decode('utf8')

            auth_info = '{}:{}'.format(username, secret)
            auth_info = auth_info.encode('utf8')

            auth = b64encode(auth_info)
            #nuestra funcion la comentarie LKF
            #headers['HTTP_AUTHORIZATION'] = 'Basic {}'.format(
            #    '{}:{}'.format(auth['username'], auth['secret']).encode('base64'))
            headers['HTTP_AUTHORIZATION'] = 'Basic {}'.format(auth.decode('utf8'))

        elif sec_def_type == _jwt:
            auth_func = self._handle_security_jwt
            get_func = self.jwt_get
            headers['HTTP_AUTHORIZATION'] ='Bearer {}'.format(auth['secret'])

        elif sec_def_type == _vault_sec_def_type:
            auth_func = self._handle_security_vault_conn_sec
            get_func = self.vault_conn_sec_get

            headers['zato.http.response.headers'] = {}
            for header_info in _vault_ws.itervalues():
                for key, header in header_info.iteritems():
                    headers[header] = auth[key]

        else:
            raise ValueError('Unrecognized sec_def_type:`{}`'.format(sec_def_type))

        return auth_func(cid, get_func(sec_name)['config'], None, None, headers, enforce_auth=False)

# ################################################################################################################################

    def _handle_security_apikey(self, cid, sec_def, path_info, body, wsgi_environ, ignored_post_data=None, enforce_auth=True):
        """ Performs the authentication against an API key in a specified HTTP header.
        """
        # Find out if the header was provided at all
        if sec_def['username'] not in wsgi_environ:
            if enforce_auth:
                msg = 'UNAUTHORIZED path_info:`{}`, cid:`{}`'.format(path_info, cid)
                logger.error(msg + ' (No header)')
                raise Unauthorized(cid, msg, 'zato-apikey')
            else:
                return False

        expected_key = sec_def.get('password', '')

        # Passwords are not required
        if expected_key and wsgi_environ[sec_def['username']] != expected_key:
            if enforce_auth:
                msg = 'UNAUTHORIZED path_info:`{}`, cid:`{}`'.format(path_info, cid)
                logger.error(msg + ' (Invalid key)')
                raise Unauthorized(cid, msg, 'zato-apikey')
            else:
                return False

        return True

# ################################################################################################################################

    def _handle_security_basic_auth(self, cid, sec_def, path_info, body, wsgi_environ, ignored_post_data=None,
        enforce_auth=True):
        """ Performs the authentication using HTTP Basic Auth.
        """
        env = {'HTTP_AUTHORIZATION':wsgi_environ.get('HTTP_AUTHORIZATION')}
        url_config = {'basic-auth-username':sec_def.username, 'basic-auth-password':sec_def.password}
        result = on_basic_auth(env, url_config, False)

        if not result:
            if enforce_auth:
                msg = 'UNAUTHORIZED path_info:`{}`, cid:`{}`, sec-wall code:`{}`, description:`{}`\n'.format(
                    path_info, cid, result.code, result.description)
                logger.error(msg)
                raise Unauthorized(cid, msg, 'Basic realm="{}"'.format(sec_def.realm))
            else:
                return False

        return True

# ################################################################################################################################

    def _handle_security_jwt(self, cid, sec_def, path_info, body, wsgi_environ, ignored_post_data=None, enforce_auth=True):
        """ Performs the authentication using a JavaScript Web Token (JWT).
        """
        authorization = wsgi_environ.get('HTTP_AUTHORIZATION')
        logger.info("AUTHORIZATION=" + authorization)
        logger.info("PRUEBAS=" + str(JWT_LKF_PUB_KEY))
        if not authorization:
            if enforce_auth:
                msg = 'UNAUTHORIZED path_info:`{}`, cid:`{}`'.format(path_info, cid)
                logger.error(msg)
                raise Unauthorized(cid, msg, 'JWT')
            else:
                return False

        if not authorization.startswith('Bearer '):
            if enforce_auth:
                msg = 'UNAUTHORIZED path_info:`{}`, cid:`{}`'.format(path_info, cid)
                logger.error(msg)
                raise Unauthorized(cid, msg, 'JWT')
            else:
                return False

        token = authorization.split('Bearer ', 1)[1]
        logger.info('TOKEN=' + token)
        result = JWT(self.kvdb, self.odb, self.jwt_secret).validate(sec_def.username, token.encode('utf8'))
        logger.info("RESULT=" + str(result).decode('utf-8'))
        #funcion default 
        #result = JWT(self.kvdb, self.odb, self.worker.server.decrypt, self.jwt_secret).validate(
        #    sec_def.username, token.encode('utf8'))

        if not result.valid:
            if enforce_auth:
                msg = 'UNAUTHORIZED path_info:`{}`, cid:`{}`'.format(path_info, cid)
                logger.error(msg)
                raise Unauthorized(cid, msg, 'JWT')
            else:
                return False

        return result

# ################################################################################################################################

    def _handle_security_wss(self, cid, sec_def, path_info, body, wsgi_environ, ignored_post_data=None, enforce_auth=True):
        """ Performs the authentication using WS-Security.
        """
        if not body:
            if enforce_auth:
                raise Unauthorized(cid, 'No message body found in [{}]'.format(body), 'zato-wss')
            else:
                return False

        url_config = {}

        url_config['wsse-pwd-password'] = sec_def['password']
        url_config['wsse-pwd-username'] = sec_def['username']
        url_config['wsse-pwd-reject-empty-nonce-creation'] = sec_def['reject_empty_nonce_creat']
        url_config['wsse-pwd-reject-stale-tokens'] = sec_def['reject_stale_tokens']
        url_config['wsse-pwd-reject-expiry-limit'] = sec_def['reject_expiry_limit']
        url_config['wsse-pwd-nonce-freshness-time'] = sec_def['nonce_freshness_time']

        try:
            result = on_wsse_pwd(self._wss, url_config, body, False)
        except Exception, e:
            if enforce_auth:
                msg = 'Could not parse the WS-Security data, body:[{}], e:[{}]'.format(body, format_exc(e))
                raise Unauthorized(cid, msg, 'zato-wss')
            else:
                return False

        if not result:
            if enforce_auth:
                msg = 'UNAUTHORIZED path_info:`{}`, cid:`{}`, sec-wall code:`{}`, description:`{}`\n'.format(
                    path_info, cid, result.code, result.description)
                logger.error(msg)
                raise Unauthorized(cid, msg, 'zato-wss')
            else:
                return False

        return True

# ################################################################################################################################

    def _handle_security_oauth(self, cid, sec_def, path_info, body, wsgi_environ, post_data, enforce_auth=True):
        """ Performs the authentication using OAuth.
        """
        http_url = '{}://{}{}'.format(wsgi_environ['wsgi.url_scheme'],
            wsgi_environ['HTTP_HOST'], wsgi_environ['RAW_URI'])

        # The underlying library needs Authorization instead of HTTP_AUTHORIZATION
        http_auth_header = wsgi_environ.get('HTTP_AUTHORIZATION')

        if not http_auth_header:
            if enforce_auth:
                msg = 'No Authorization header in wsgi_environ:[%r]'
                logger.error(msg, wsgi_environ)
                raise Unauthorized(cid, 'No Authorization header found', 'OAuth')
            else:
                return False

        wsgi_environ['Authorization'] = http_auth_header

        oauth_request = OAuthRequest.from_request(
            wsgi_environ['REQUEST_METHOD'], http_url, wsgi_environ, post_data.copy(),
            wsgi_environ['QUERY_STRING'])

        if oauth_request is None:
            msg = 'No sig could be built using wsgi_environ:[%r], post_data:[%r]'
            logger.error(msg, wsgi_environ, post_data)

            if enforce_auth:
                raise Unauthorized(cid, 'No parameters to build signature found', 'OAuth')
            else:
                return False

        try:
            self._oauth_server.verify_request(oauth_request)
        except Exception, e:
            if enforce_auth:
                msg = 'Signature verification failed, wsgi_environ:[%r], e:[%s], e.message:[%s]'
                logger.error(msg, wsgi_environ, format_exc(e), e.message)
                raise Unauthorized(cid, 'Signature verification failed', 'OAuth')
            else:
                return False

        else:
            # Store for later use, custom channels may want to inspect it later on
            wsgi_environ['zato.oauth.request'] = oauth_request

        return True

# ################################################################################################################################

    def _handle_security_xpath_sec(self, cid, sec_def, ignored_path_info, ignored_body, wsgi_environ, ignored_post_data=None,
        enforce_auth=True):

        payload = wsgi_environ['zato.request.payload']
        user_msg = 'Invalid username or password'

        username = payload.xpath(sec_def.username_expr)
        if not username:
            if enforce_auth:
                logger.error('%s `%s` expr:`%s`, value:`%r`', user_msg, '(no username)', sec_def.username_expr, username)
                raise Unauthorized(cid, user_msg, 'zato-xpath')
            else:
                return False

        username = username[0]

        if username != sec_def.username:
            if enforce_auth:
                logger.error('%s `%s` expr:`%s`, value:`%r`', user_msg, '(username)', sec_def.username_expr, username)
                raise Unauthorized(cid, user_msg, 'zato-xpath')
            else:
                return False

        if sec_def.get('password_expr'):

            password = payload.xpath(sec_def.password_expr)
            if not password:
                if enforce_auth:
                    logger.error('%s `%s` expr:`%s`', user_msg, '(no password)', sec_def.password_expr)
                    raise Unauthorized(cid, user_msg, 'zato-xpath')
                else:
                    return False

            password = password[0]

            if password != sec_def.password:
                if enforce_auth:
                    logger.error('%s `%s` expr:`%s`', user_msg, '(password)', sec_def.password_expr)
                    raise Unauthorized(cid, user_msg, 'zato-xpath')
                else:
                    return False

        return True

# ################################################################################################################################

    def _handle_security_tls_channel_sec(self, cid, sec_def, ignored_path_info, ignored_body, wsgi_environ,
        ignored_post_data=None, enforce_auth=True):
        user_msg = 'Failed to satisfy TLS conditions'

        for header, expected_value in sec_def.value.items():
            given_value = wsgi_environ.get(header)

            if expected_value != given_value:
                if enforce_auth:
                    logger.error(
                        '%s, header:`%s`, expected:`%s`, given:`%s` (%s)', user_msg, header, expected_value, given_value, cid)
                    raise Unauthorized(cid, user_msg, 'zato-tls-channel-sec')
                else:
                    return False

        return True

# ################################################################################################################################

    def _vault_conn_check_headers(self, client, wsgi_environ, sec_def_config, _auth_method=VAULT.AUTH_METHOD,
        _headers=VAULT.HEADERS):
        """ Authenticate with Vault with credentials extracted from WSGI environment. Authentication is attempted
        in the order of: API keys, username/password, GitHub.
        """

        # API key
        if _headers.TOKEN_VAULT in wsgi_environ:
            return client.authenticate(_auth_method.TOKEN, wsgi_environ[_headers.TOKEN_VAULT])

        # Username/password
        elif _headers.USERNAME in wsgi_environ:
            return client.authenticate(
                _auth_method.USERNAME_PASSWORD, wsgi_environ[_headers.USERNAME], wsgi_environ.get(_headers.PASSWORD))

        # GitHub
        elif _headers.TOKEN_GH in wsgi_environ:
            return client.authenticate(_auth_method.GITHUB, wsgi_environ[_headers.TOKEN_GH])

# ################################################################################################################################

    def _vault_conn_by_method(self, client, method, headers):
        auth_attrs = []
        auth_headers = VAULT.METHOD_HEADER[method]
        auth_headers = [auth_headers] if isinstance(auth_headers, basestring) else auth_headers

        for header in auth_headers:
            auth_attrs.append(headers[header])

        return client.authenticate(method, *auth_attrs)

# ################################################################################################################################

    def _enforce_vault_sec(self, cid, name):
        logger.error('Could not authenticate with Vault `%s`, cid:`%s`', name, cid)
        raise Unauthorized(cid, 'Failed to authenticate', 'zato-vault')

# ################################################################################################################################

    def _handle_security_vault_conn_sec(self, cid, sec_def, path_info, body, wsgi_environ, post_data=None, enforce_auth=True):
        """ Authenticates users with Vault.
        """
        # 1. Has service that will drive us and give us credentials out of incoming data
        # 2. No service but has default authentication method - need to extract those headers that pertain to this method
        # 3. No service and no default authentication method - need to extract all headers that may contain credentials

        sec_def_config = self.vault_conn_sec_config[sec_def.name]['config']
        client = self.worker.vault_conn_api.get_client(sec_def.name)

        try:

            #
            # 1.
            #
            if sec_def_config.get('service_name'):
                response = self.worker.invoke(sec_def_config['service_name'], {
                    'sec_def': sec_def,
                    'body': body,
                    'environ': wsgi_environ
                }, data_format=DATA_FORMAT.DICT, serialize=False)

                vault_response = self._vault_conn_by_method(client, response['method'], response['headers'])

            else:

                #
                # 2.
                #
                if sec_def_config['default_auth_method']:
                    vault_response = self._vault_conn_by_method(client, sec_def_config['default_auth_method'], wsgi_environ)

                #
                # 3.
                #
                else:
                    vault_response = self._vault_conn_check_headers(client, wsgi_environ, sec_def_config)

        except Exception, e:
            logger.warn(format_exc(e))
            if enforce_auth:
                self._enforce_vault_sec(cid, sec_def.name)
            else:
                return False
        else:
            if vault_response:
                wsgi_environ['zato.http.response.headers'][VAULT.HEADERS.TOKEN_RESPONSE] = vault_response.client_token
                wsgi_environ['zato.http.response.headers'][VAULT.HEADERS.TOKEN_RESPONSE_LEASE] = str(
                    vault_response.lease_duration)
                return vault_response
            else:
                self._enforce_vault_sec(cid, sec_def.name)

# ################################################################################################################################

    def check_rbac_delegated_security(self, sec, cid, channel_item, path_info, payload, wsgi_environ, post_data, worker_store,
            sep=MISC.SEPARATOR, plain_http=URL_TYPE.PLAIN_HTTP):

<<<<<<< HEAD
        is_allowed = False
        #logger.info("SEC= %s" % sec)
        #logger.info("CHANNEL= %s" % channel_item)
        #logger.info("PATH_INFO= %s" % path_info)
        #logger.info("PAYLOAD= %s" % payload)
        #logger.info("WSGI= %s" % wsgi_environ)
        #logger.info("DATA= %s" % post_data)
        #logger.info("SEP= %s" % sep)
        #logger.info("PLAIN= %s" % plain_http)
=======
        auth_result = False
>>>>>>> 049c612d

        http_method = wsgi_environ.get('REQUEST_METHOD')
        http_method_permission_id = worker_store.rbac.http_permissions.get(http_method)

        if not http_method_permission_id:
            logger.error('Invalid HTTP method `%s`, cid:`%s`', http_method, cid)
            raise Forbidden(cid, 'You are not allowed to access this URL\n')
        
        logger.info("SECURITY PASO 1")
        lkf = LkfQuerys()
        _bool, account, username, user_id = self.return_data_account(cid, wsgi_environ, path_info)
        logger.info("BOOL, ACCOUNT, USERNAME = %s, %s, %s" % (_bool, account, username))

        if _bool:
            _list = lkf.get_data(account)
            service_id = channel_item['service_id']
            check_role_in_services = lkf.role_in_service(_list, service_id, http_method_permission_id)

            if check_role_in_services:
                if user_id is not None:
                    client_def = 'sec_def:::jwt:::{}_{}'.format(username, user_id)
                else:
                    client_def = 'sec_def:::jwt:::{}'.format(username)
                logger.info("DEF= %s" % client_def)
                _, sec_type, sec_name = client_def.split(sep)
                logger.info("SEP= %s" % _)
                logger.info("SEC_TYPE= %s" % sec_type)
                logger.info("SEC_NAME= %s" % sec_name)
                _sec = Bunch()
                _sec.is_active = True
                _sec.transport = plain_http
                _sec.sec_use_rbac = False
                logger.info("ANTES DEL 3")
                _sec.sec_def = self.sec_config_getter[sec_type](sec_name)['config']

                logger.info("SECURITY PASO 3")
                is_allowed = self.check_security(
                    _sec, cid, channel_item, path_info, payload, wsgi_environ, post_data, worker_store, False)

                if is_allowed:
                    logger.info("SECURITY PASO 4")
                    self.enrich_with_sec_data(wsgi_environ, _sec.sec_def, sec_type)
        else:
            return False

        for role_id, perm_id, resource_id in iterkeys(worker_store.rbac.registry._allowed):

            if auth_result:
                return auth_result

            if perm_id == http_method_permission_id and resource_id == channel_item['service_id']:
                for client_def in worker_store.rbac.role_id_to_client_def[role_id]:

                    _, sec_type, sec_name = client_def.split(sep)

                    _sec = Bunch()
                    _sec.is_active = True
                    _sec.transport = plain_http
                    _sec.sec_use_rbac = False
                    _sec.sec_def = self.sec_config_getter[sec_type](sec_name)['config']

                    auth_result = self.check_security(
                        _sec, cid, channel_item, path_info, payload, wsgi_environ, post_data, worker_store, False)

                    if auth_result:

                        # If input sec object is a dict/Bunch-like one, it means that we have just confirmed
                        # credentials of the underlying security definition behind an RBAC one,
                        # in which case we need to overwrite the sec object's sec_def attribute and make it
                        # point to the one that we have just found. Otherwise, it would still point to ZATO_NONE.
                        if hasattr(sec, 'keys'):
                            sec.sec_def = _sec['sec_def']

                        self.enrich_with_sec_data(wsgi_environ, _sec.sec_def, sec_type)
                        break

        if not auth_result:
            logger.warn('None of RBAC definitions allowed request in, cid:`%s`', cid)

            # We need to return 401 Unauthorized but we need to send a challenge, i.e. authentication type
            # that this channel can be accessed through so we as the last resort, we invoke a hook
            # service which decides what it should be. If there is no hook, we default to 'zato'.
            if channel_item['url_path'] in self.rbac_auth_type_hooks:
                service_name = self.rbac_auth_type_hooks[channel_item['url_path']]
                response = self.worker.invoke(service_name, {'channel_item':channel_item}, serialize=False)
                response = response.getvalue(serialize=False)
                auth_type = response['response']['auth_type']
            else:
                auth_type = 'zato'

            raise Unauthorized(cid, 'You are not allowed to access this resource', auth_type)

# ################################################################################################################################

    def check_security(self, sec, cid, channel_item, path_info, payload, wsgi_environ, post_data, worker_store,
        enforce_auth=True, _object_type=RATE_LIMIT.OBJECT_TYPE.SEC_DEF):
        """ Authenticates and authorizes a given request. Returns None on success
        """
        if sec.sec_use_rbac:
            return self.check_rbac_delegated_security(
                sec, cid, channel_item, path_info, payload, wsgi_environ, post_data, worker_store)

        sec_def, sec_def_type = sec.sec_def, sec.sec_def['sec_type']
        handler_name = '_handle_security_%s' % sec_def_type.replace('-', '_')

        auth_result = getattr(self, handler_name)(cid, sec_def, path_info, payload, wsgi_environ, post_data, enforce_auth)
        if not auth_result:
            return False

        # Ok, we now know that the credentials are valid so we can check RBAC permissions if need be.
        #if channel_item.get('has_rbac'):
        #    is_allowed = worker_store.rbac.is_http_client_allowed(
        #        'sec_def:::{}:::{}'.format(sec.sec_def['sec_type'], sec.sec_def['name']), wsgi_environ['REQUEST_METHOD'],
        #        channel_item.service_id)

        #    if not is_allowed:
        #        raise Forbidden(cid, 'You are not allowed to access this URL\n')

        if sec_def.get('is_rate_limit_active'):
            self.worker.server.rate_limiting.check_limit(cid, _object_type, sec_def.name, wsgi_environ['zato.http.remote_addr'])

        self.enrich_with_sec_data(wsgi_environ, sec_def, sec_def_type)

        return auth_result

# ################################################################################################################################

    def _check_data_jwt(self, cid, authorization):
        """
            Return export data jwt
        """
        try:
            token = authorization.split('Bearer ', 1)[1]
            data = JWT(self.kvdb, self.odb, self.jwt_secret).validate_token(token.encode('utf8'))

            if not data.valid:
                return False, None

            return True, data

        except Exception as e:
            logger.info("EXCEPTION_CHECK_DATA_JWT= %s" % str(e))
            return False, None

# ################################################################################################################################

    def return_data_account(self, cid, wsgi_environ, path_info):
        """
        """
        try:
            authorization = wsgi_environ.get('HTTP_AUTHORIZATION')
            logger.info("AUTHOR= %s" % authorization)

            if authorization.startswith('Bearer '):
                check, data = self._check_data_jwt(cid, authorization)

                if not check:
                    msg = 'UNAUTHORIZED path_info: `{}`, cid: `{}`'.format(path_info, cid)
                    raise Unauthorized(cid, msg, 'JWT')

                username = data.token.username
                if data.token.user_id and data.token.user_id is not None and data.token.user_id is not '':
                    logger.info("ENTRO USER_ID")
                    user_id = data.token.user_id
                    account = 'account_{}'.format(user_id)
                else:
                    user_id = None
                    account = data.token.role_name


                return True, account, username, user_id
            else:
                msg = 'UNAUTHORIZED path_info: `{}`, cid: `{}`'.format(path_info, cid)
                raise Unauthorized(cid, msg, 'JWT')

        except Exception as e:
            logger.info("EXCEPTION_RETURN_DATA_ACCOUNT= %s" % str(e))
            return False, None, None

# ################################################################################################################################

    def _update_url_sec(self, msg, sec_def_type, delete=False):
        """ Updates URL security definitions that use the security configuration
        of the name and type given in 'msg' so that existing definitions use
        the new configuration or, optionally, deletes the URL security definition
        altogether if 'delete' is True.
        """
        items = list(iteritems(self.url_sec))
        for target_match, url_info in items:
            sec_def = url_info.sec_def
            if sec_def != ZATO_NONE and sec_def.sec_type == sec_def_type:
                name = msg.get('old_name') if msg.get('old_name') else msg.get('name')
                if sec_def.name == name:
                    if delete:
                        del self.url_sec[target_match]
                    else:
                        for key, new_value in msg.items():
                            if key in sec_def:
                                sec_def[key] = msg[key]

# ################################################################################################################################

    def _delete_channel_data(self, sec_type, sec_name):
        match_idx = ZATO_NONE
        for item in self.channel_data:
            if item.get('sec_type') == sec_type and item['security_name'] == sec_name:
                match_idx = self.channel_data.index(item)

        # No error, let's delete channel info
        if match_idx != ZATO_NONE:
            self.channel_data.pop(match_idx)

# ################################################################################################################################

    def _update_apikey(self, name, config):
        config.orig_username = config.username
        update_apikey_username_to_channel(config)
        self.apikey_config[name] = Bunch()
        self.apikey_config[name].config = config

    def apikey_get(self, name):
        """ Returns the configuration of the API key of the given name.
        """
        with self.url_sec_lock:
            return self.apikey_config.get(name)

    def on_broker_msg_SECURITY_APIKEY_CREATE(self, msg, *args):
        """ Creates a new API key security definition.
        """
        with self.url_sec_lock:
            self._update_apikey(msg.name, msg)

    def on_broker_msg_SECURITY_APIKEY_EDIT(self, msg, *args):
        """ Updates an existing API key security definition.
        """
        with self.url_sec_lock:
            del self.apikey_config[msg.old_name]
            self._update_apikey(msg.name, msg)
            self._update_url_sec(msg, SEC_DEF_TYPE.APIKEY)

    def on_broker_msg_SECURITY_APIKEY_DELETE(self, msg, *args):
        """ Deletes an API key security definition.
        """
        with self.url_sec_lock:
            self._delete_channel_data('apikey', msg.name)
            del self.apikey_config[msg.name]
            self._update_url_sec(msg, SEC_DEF_TYPE.APIKEY, True)

    def on_broker_msg_SECURITY_APIKEY_CHANGE_PASSWORD(self, msg, *args):
        """ Changes password of an API key security definition.
        """
        with self.url_sec_lock:
            self.apikey_config[msg.name]['config']['password'] = msg.password
            self._update_url_sec(msg, SEC_DEF_TYPE.APIKEY)

# ################################################################################################################################

    def _update_aws(self, name, config):
        self.aws_config[name] = Bunch()
        self.aws_config[name].config = config

    def aws_get(self, name):
        """ Returns the configuration of the AWS security definition of the given name.
        """
        with self.url_sec_lock:
            return self.aws_config.get(name)

    def on_broker_msg_SECURITY_AWS_CREATE(self, msg, *args):
        """ Creates a new AWS security definition.
        """
        with self.url_sec_lock:
            self._update_aws(msg.name, msg)

    def on_broker_msg_SECURITY_AWS_EDIT(self, msg, *args):
        """ Updates an existing AWS security definition.
        """
        with self.url_sec_lock:
            del self.aws_config[msg.old_name]
            self._update_aws(msg.name, msg)

    def on_broker_msg_SECURITY_AWS_DELETE(self, msg, *args):
        """ Deletes an AWS security definition.
        """
        with self.url_sec_lock:
            self._delete_channel_data('aws', msg.name)
            del self.aws_config[msg.name]

    def on_broker_msg_SECURITY_AWS_CHANGE_PASSWORD(self, msg, *args):
        """ Changes password of an AWS security definition.
        """
        with self.url_sec_lock:
            self.aws_config[msg.name]['config']['password'] = msg.password

# ################################################################################################################################

    def _update_openstack(self, name, config):
        self.openstack_config[name] = Bunch()
        self.openstack_config[name].config = config

    def openstack_get(self, name):
        """ Returns the configuration of the OpenStack security definition of the given name.
        """
        with self.url_sec_lock:
            return self.openstack_config.get(name)

    def on_broker_msg_SECURITY_OPENSTACK_CREATE(self, msg, *args):
        """ Creates a new OpenStack security definition.
        """
        with self.url_sec_lock:
            self._update_openstack(msg.name, msg)

    def on_broker_msg_SECURITY_OPENSTACK_EDIT(self, msg, *args):
        """ Updates an existing OpenStack security definition.
        """
        with self.url_sec_lock:
            del self.openstack_config[msg.old_name]
            self._update_openstack(msg.name, msg)

    def on_broker_msg_SECURITY_OPENSTACK_DELETE(self, msg, *args):
        """ Deletes an OpenStack security definition.
        """
        with self.url_sec_lock:
            self._delete_channel_data('openstack', msg.name)
            del self.openstack_config[msg.name]

    def on_broker_msg_SECURITY_OPENSTACK_CHANGE_PASSWORD(self, msg, *args):
        """ Changes password of an OpenStack security definition.
        """
        with self.url_sec_lock:
            self.openstack_config[msg.name]['config']['password'] = msg.password

# ################################################################################################################################

    def _get_sec_def_by_id(self, def_type, def_id):
        with self.url_sec_lock:
            for item in def_type.values():
                if item.config['id'] == def_id:
                    return item.config

# ################################################################################################################################

    def _update_basic_auth(self, name, config):
        self.basic_auth_config[name] = Bunch()
        self.basic_auth_config[name].config = config

    def basic_auth_get(self, name):
        """ Returns the configuration of the HTTP Basic Auth security definition
        of the given name.
        """
        with self.url_sec_lock:
            return self.basic_auth_config.get(name)

    def basic_auth_get_by_id(self, def_id):
        """ Same as basic_auth_get but returns information by definition ID.
        """
        with self.url_sec_lock:
            return self._get_sec_def_by_id(self.basic_auth_config, def_id)

    def on_broker_msg_SECURITY_BASIC_AUTH_CREATE(self, msg, *args):
        """ Creates a new HTTP Basic Auth security definition.
        """
        with self.url_sec_lock:
            self._update_basic_auth(msg.name, msg)

    def on_broker_msg_SECURITY_BASIC_AUTH_EDIT(self, msg, *args):
        """ Updates an existing HTTP Basic Auth security definition.
        """
        with self.url_sec_lock:
            current_config = self.basic_auth_config[msg.old_name]
            msg.password = current_config.config.password
            del self.basic_auth_config[msg.old_name]
            self._update_basic_auth(msg.name, msg)
            self._update_url_sec(msg, SEC_DEF_TYPE.BASIC_AUTH)

    def on_broker_msg_SECURITY_BASIC_AUTH_DELETE(self, msg, *args):
        """ Deletes an HTTP Basic Auth security definition.
        """
        with self.url_sec_lock:
            self._delete_channel_data('basic_auth', msg.name)
            del self.basic_auth_config[msg.name]
            self._update_url_sec(msg, SEC_DEF_TYPE.BASIC_AUTH, True)

            # If this account was linked to an SSO user, delete that link,
            # assuming that SSO is enabled (in which case it is not None).
            if self.worker.server.sso_api:
                self.worker.server.sso_api.user.on_broker_msg_SSO_LINK_AUTH_DELETE(msg.id)

    def on_broker_msg_SECURITY_BASIC_AUTH_CHANGE_PASSWORD(self, msg, *args):
        """ Changes password of an HTTP Basic Auth security definition.
        """
        with self.url_sec_lock:
            self.basic_auth_config[msg.name]['config']['password'] = msg.password
            self._update_url_sec(msg, SEC_DEF_TYPE.BASIC_AUTH)

# ################################################################################################################################

    def _update_vault_conn_sec(self, name, config):
        self.vault_conn_sec_config[name] = Bunch()
        self.vault_conn_sec_config[name].config = config

    def vault_conn_sec_get(self, name):
        """ Returns configuration of a Vault connection of the given name.
        """
        with self.url_sec_lock:
            return self.vault_conn_sec_config.get(name)

    def on_broker_msg_VAULT_CONNECTION_CREATE(self, msg, *args):
        """ Creates a new Vault security definition.
        """
        with self.url_sec_lock:
            self._update_vault_conn_sec(msg.name, msg)

    def on_broker_msg_VAULT_CONNECTION_EDIT(self, msg, *args):
        """ Updates an existing Vault security definition.
        """
        with self.url_sec_lock:
            del self.vault_conn_sec_config[msg.old_name]
            self._update_vault_conn_sec(msg.name, msg)
            self._update_url_sec(msg, SEC_DEF_TYPE.VAULT)

    def on_broker_msg_VAULT_CONNECTION_DELETE(self, msg, *args):
        """ Deletes an Vault security definition.
        """
        with self.url_sec_lock:
            self._delete_channel_data('vault_conn_sec', msg.name)
            del self.vault_conn_sec_config[msg.name]
            self._update_url_sec(msg, SEC_DEF_TYPE.VAULT, True)

# ################################################################################################################################

    def _update_jwt(self, name, config):
        self.jwt_config[name] = Bunch()
        self.jwt_config[name].config = config

    def jwt_get(self, name):
        """ Returns configuration of a JWT security definition of the given name.
        """
        with self.url_sec_lock:
            return self.jwt_config.get(name)

    def jwt_get_by_id(self, def_id):
        """ Same as jwt_get but returns information by definition ID.
        """
        with self.url_sec_lock:
            return self._get_sec_def_by_id(self.jwt_config, def_id)

    def on_broker_msg_SECURITY_JWT_CREATE(self, msg, *args):
        """ Creates a new JWT security definition.
        """
        with self.url_sec_lock:
            self._update_jwt(msg.name, msg)

    def on_broker_msg_SECURITY_JWT_EDIT(self, msg, *args):
        """ Updates an existing JWT security definition.
        """
        with self.url_sec_lock:
            del self.jwt_config[msg.old_name]
            self._update_jwt(msg.name, msg)
            self._update_url_sec(msg, SEC_DEF_TYPE.JWT)

    def on_broker_msg_SECURITY_JWT_DELETE(self, msg, *args):
        """ Deletes a JWT security definition.
        """
        with self.url_sec_lock:
            self._delete_channel_data('jwt', msg.name)
            del self.jwt_config[msg.name]
            self._update_url_sec(msg, SEC_DEF_TYPE.JWT, True)

            # If this account was linked to an SSO user, delete that link
            self.worker.server.sso_api.user.on_broker_msg_SSO_LINK_AUTH_DELETE(msg.id)

    def on_broker_msg_SECURITY_JWT_CHANGE_PASSWORD(self, msg, *args):
        """ Changes password of a JWT security definition.
        """
        with self.url_sec_lock:
            self.jwt_config[msg.name]['config']['password'] = msg.password
            self._update_url_sec(msg, SEC_DEF_TYPE.JWT)

# ################################################################################################################################

    def _update_ntlm(self, name, config):
        self.ntlm_config[name] = Bunch()
        self.ntlm_config[name].config = config

    def ntlm_get(self, name):
        """ Returns the configuration of the NTLM security definition of the given name.
        """
        with self.url_sec_lock:
            return self.ntlm_config.get(name)

    def on_broker_msg_SECURITY_NTLM_CREATE(self, msg, *args):
        """ Creates a new NTLM security definition.
        """
        with self.url_sec_lock:
            self._update_ntlm(msg.name, msg)

    def on_broker_msg_SECURITY_NTLM_EDIT(self, msg, *args):
        """ Updates an existing NTLM security definition.
        """
        with self.url_sec_lock:
            del self.ntlm_config[msg.old_name]
            self._update_ntlm(msg.name, msg)
            self._update_url_sec(msg, SEC_DEF_TYPE.NTLM)

    def on_broker_msg_SECURITY_NTLM_DELETE(self, msg, *args):
        """ Deletes an NTLM security definition.
        """
        with self.url_sec_lock:
            self._delete_channel_data('ntlm', msg.name)
            del self.ntlm_config[msg.name]
            self._update_url_sec(msg, SEC_DEF_TYPE.NTLM, True)

    def on_broker_msg_SECURITY_NTLM_CHANGE_PASSWORD(self, msg, *args):
        """ Changes password of an NTLM security definition.
        """
        with self.url_sec_lock:
            self.ntlm_config[msg.name]['config']['password'] = msg.password
            self._update_url_sec(msg, SEC_DEF_TYPE.NTLM)

# ################################################################################################################################

    def _update_oauth(self, name, config):
        self.oauth_config[name] = Bunch()
        self.oauth_config[name].config = config

    def oauth_get(self, name):
        """ Returns the configuration of the OAuth account of the given name.
        """
        with self.url_sec_lock:
            return self.oauth_config.get(name)

    def on_broker_msg_SECURITY_OAUTH_CREATE(self, msg, *args):
        """ Creates a new OAuth account.
        """
        with self.url_sec_lock:
            self._update_oauth(msg.name, msg)

    def on_broker_msg_SECURITY_OAUTH_EDIT(self, msg, *args):
        """ Updates an existing OAuth account.
        """
        with self.url_sec_lock:
            del self.oauth_config[msg.old_name]
            self._update_oauth(msg.name, msg)
            self._update_url_sec(msg, SEC_DEF_TYPE.OAUTH)

    def on_broker_msg_SECURITY_OAUTH_DELETE(self, msg, *args):
        """ Deletes an OAuth account.
        """
        with self.url_sec_lock:
            self._delete_channel_data('oauth', msg.name)
            del self.oauth_config[msg.name]
            self._update_url_sec(msg, SEC_DEF_TYPE.OAUTH, True)

    def on_broker_msg_SECURITY_OAUTH_CHANGE_PASSWORD(self, msg, *args):
        """ Changes the password of an OAuth account.
        """
        with self.url_sec_lock:
            self.oauth_config[msg.name]['config']['password'] = msg.password
            self._update_url_sec(msg, SEC_DEF_TYPE.OAUTH)

# ################################################################################################################################

    def _update_wss(self, name, config):
        if name in self.wss_config:
            self.wss_config[name].clear()

        self.wss_config[name] = Bunch()
        self.wss_config[name].config = config

    def wss_get(self, name):
        """ Returns the configuration of the WSS definition of the given name.
        """
        with self.url_sec_lock:
            return self.wss_config.get(name)

    def on_broker_msg_SECURITY_WSS_CREATE(self, msg, *args):
        """ Creates a new WS-Security definition.
        """
        with self.url_sec_lock:
            self._update_wss(msg.name, msg)

    def on_broker_msg_SECURITY_WSS_EDIT(self, msg, *args):
        """ Updates an existing WS-Security definition.
        """
        with self.url_sec_lock:
            del self.wss_config[msg.old_name]
            self._update_wss(msg.name, msg)
            self._update_url_sec(msg, SEC_DEF_TYPE.WSS)

    def on_broker_msg_SECURITY_WSS_DELETE(self, msg, *args):
        """ Deletes a WS-Security definition.
        """
        with self.url_sec_lock:
            self._delete_channel_data('wss', msg.name)
            del self.wss_config[msg.name]
            self._update_url_sec(msg, SEC_DEF_TYPE.WSS, True)

    def on_broker_msg_SECURITY_WSS_CHANGE_PASSWORD(self, msg, *args):
        """ Changes the password of a WS-Security definition.
        """
        with self.url_sec_lock:
            # The message's 'password' attribute already takes the salt
            # into account.
            self.wss_config[msg.name]['config']['password'] = msg.password
            self._update_url_sec(msg, SEC_DEF_TYPE.WSS)

# ################################################################################################################################

    def _update_xpath_sec(self, name, config):
        self.xpath_sec_config[name] = Bunch()
        self.xpath_sec_config[name].config = config

    def xpath_sec_get(self, name):
        """ Returns the configuration of the XPath security definition
        of the given name.
        """
        with self.url_sec_lock:
            return self.xpath_sec_config.get(name)

    def on_broker_msg_SECURITY_XPATH_SEC_CREATE(self, msg, *args):
        """ Creates a new XPath security definition.
        """
        with self.url_sec_lock:
            self._update_xpath_sec(msg.name, msg)

    def on_broker_msg_SECURITY_XPATH_SEC_EDIT(self, msg, *args):
        """ Updates an existing XPath security definition.
        """
        with self.url_sec_lock:
            del self.xpath_sec_config[msg.old_name]
            self._update_xpath_sec(msg.name, msg)
            self._update_url_sec(msg, SEC_DEF_TYPE.XPATH_SEC)

    def on_broker_msg_SECURITY_XPATH_SEC_DELETE(self, msg, *args):
        """ Deletes an XPath security definition.
        """
        with self.url_sec_lock:
            self._delete_channel_data('xpath_sec', msg.name)
            del self.xpath_sec_config[msg.name]
            self._update_url_sec(msg, SEC_DEF_TYPE.XPATH_SEC, True)

    def on_broker_msg_SECURITY_XPATH_SEC_CHANGE_PASSWORD(self, msg, *args):
        """ Changes password of an XPath security definition.
        """
        with self.url_sec_lock:
            self.xpath_sec_config[msg.name]['config']['password'] = msg.password
            self._update_url_sec(msg, SEC_DEF_TYPE.XPATH_SEC)

# ################################################################################################################################

    def _update_tls_channel_sec(self, name, config):
        self.tls_channel_sec_config[name] = Bunch()
        self.tls_channel_sec_config[name].config = config
        self.tls_channel_sec_config[name].config.value = dict(parse_tls_channel_security_definition(config.value))

    def tls_channel_security_get(self, name):
        with self.url_sec_lock:
            return self.tls_channel_sec_config.get(name)

    def on_broker_msg_SECURITY_TLS_CHANNEL_SEC_CREATE(self, msg, *args):
        """ Creates a new security definition based on TLS certificates.
        """
        with self.url_sec_lock:
            self._update_tls_channel_sec(msg.name, msg)

    def on_broker_msg_SECURITY_TLS_CHANNEL_SEC_EDIT(self, msg, *args):
        """ Updates an existing security definition based on TLS certificates.
        """
        with self.url_sec_lock:
            del self.tls_channel_sec_config[msg.old_name]
            self._update_tls_channel_sec(msg.name, msg)
            self._update_url_sec(msg, SEC_DEF_TYPE.TLS_CHANNEL_SEC)

    def on_broker_msg_SECURITY_TLS_CHANNEL_SEC_DELETE(self, msg, *args):
        """ Deletes a security definition based on TLS certificates.
        """
        with self.url_sec_lock:
            del self.tls_channel_sec_config[msg.name]
            self._update_url_sec(msg, SEC_DEF_TYPE.TLS_CHANNEL_SEC, True)

# ################################################################################################################################

    def _update_tls_key_cert(self, name, config):
        self.tls_key_cert_config[name] = Bunch()
        self.tls_key_cert_config[name].config = config

# ################################################################################################################################

    def tls_key_cert_get(self, name):
        with self.url_sec_lock:
            return self.tls_key_cert_config.get(name)

# ################################################################################################################################

    def on_broker_msg_SECURITY_TLS_KEY_CERT_CREATE(self, msg, *args):
        """ Creates a new TLS key/cert security definition.
        """
        with self.url_sec_lock:
            self._update_tls_key_cert(msg.name, msg)

# ################################################################################################################################

    def on_broker_msg_SECURITY_TLS_KEY_CERT_EDIT(self, msg, *args):
        """ Updates an existing TLS key/cert security definition.
        """
        with self.url_sec_lock:
            del self.tls_key_cert_config[msg.old_name]
            self._update_tls_key_cert(msg.name, msg)
            self._update_url_sec(msg, SEC_DEF_TYPE.TLS_KEY_CERT)

# ################################################################################################################################

    def on_broker_msg_SECURITY_TLS_KEY_CERT_DELETE(self, msg, *args):
        """ Deletes an TLS key/cert security definition.
        """
        with self.url_sec_lock:
            del self.tls_key_cert_config[msg.name]
            self._update_url_sec(msg, SEC_DEF_TYPE.TLS_KEY_CERT, True)

# ################################################################################################################################

    def get_channel_by_name(self, name, _channel=CONNECTION.CHANNEL):
        # type: (unicode, unicode) -> dict
        for item in self.channel_data:
            if item['connection'] == _channel:
                if item['name'] == name:
                    return item

# ################################################################################################################################

    def sort_channel_data(self):
        """ Sorts channel items by name and then re-arranges the result so that user-facing services are closer to the begining
        of the list which makes it faster to look them up - searches in the list are O(n).
        """
        channel_data = []
        user_services = []
        internal_services = []

        for item in self.channel_data:
            if item['is_internal']:
                internal_services.append(item)
            else:
                user_services.append(item)

        user_services.sort(key=itemgetter('name'))
        internal_services.sort(key=itemgetter('name')) # Internal services will never conflict in names but let's do it anyway

        channel_data.extend(user_services)
        channel_data.extend(internal_services)

        self.channel_data[:] = channel_data

# ################################################################################################################################

    def _channel_item_from_msg(self, msg, match_target, old_data={}):
        """ Creates a channel info bunch out of an incoming CREATE_EDIT message.
        """
        channel_item = {}
        for name in('connection', 'content_type', 'data_format', 'host', 'id', 'has_rbac', 'impl_name', 'is_active',
            'is_internal', 'merge_url_params_req', 'method', 'name', 'params_pri', 'ping_method', 'pool_size', 'service_id',
            'service_name', 'soap_action', 'soap_version', 'transport', 'url_params_pri', 'url_path', 'sec_use_rbac',
            'cache_type', 'cache_id', 'cache_name', 'cache_expiry', 'content_encoding'):

            channel_item[name] = msg[name]

        if msg.get('security_id'):
            channel_item['sec_type'] = msg['sec_type']
            channel_item['security_id'] = msg['security_id']
            channel_item['security_name'] = msg['security_name']

        # For JSON-RPC
        channel_item['service_whitelist'] = msg.get('service_whitelist', [])

        channel_item['service_impl_name'] = msg['impl_name']
        channel_item['match_target'] = match_target
        channel_item['match_target_compiled'] = Matcher(channel_item['match_target'])

        # For rate limiting
        for name in('is_rate_limit_active', 'rate_limit_def', 'rate_limit_type', 'rate_limit_check_parent_def'):
            channel_item[name] = msg.get(name)

        return channel_item

# ################################################################################################################################

    def _sec_info_from_msg(self, msg):
        """ Creates a security info bunch out of an incoming CREATE_EDIT message.
        """
        sec_info = Bunch()
        sec_info.id = msg.id
        sec_info.is_active = msg.is_active
        sec_info.data_format = msg.data_format
        sec_info.transport = msg.transport
        sec_info.sec_use_rbac = msg.sec_use_rbac

        if msg.get('security_name'):
            sec_info.sec_def = Bunch()
            sec_config = getattr(self, '{}_config'.format(msg['sec_type']))
            config_item = sec_config[msg['security_name']]

            for k, v in config_item['config'].items():
                sec_info.sec_def[k] = config_item['config'][k]
        else:
            sec_info.sec_def = ZATO_NONE

        return sec_info

# ################################################################################################################################

    def _create_channel(self, msg, old_data):
        """ Creates a new channel, both its core data and the related security definition.
        Clears out URL cache for that entry, if it existed at all.
        """
        match_target = get_match_target(msg, http_methods_allowed_re=self.worker.server.http_methods_allowed_re)
        channel_item = self._channel_item_from_msg(msg, match_target, old_data)
        self.channel_data.append(channel_item)
        self.url_sec[match_target] = self._sec_info_from_msg(msg)

        self._remove_from_cache(match_target)
        self.sort_channel_data()

        # Set up rate limiting
        self.worker.server.set_up_object_rate_limiting(
            RATE_LIMIT.OBJECT_TYPE.HTTP_SOAP, channel_item['name'], config=channel_item)

# ################################################################################################################################

    def _delete_channel(self, msg):
        """ Deletes a channel, both its core data and the related security definition. Clears relevant
        entry in URL cache. Returns the deleted data.
        """
        old_match_target = get_match_target({
            'http_method': msg.get('old_http_method'),
            'http_accept': msg.get('old_http_accept'),
            'soap_action': msg.get('old_soap_action'),
            'url_path': msg.get('old_url_path'),
        }, http_methods_allowed_re=self.worker.server.http_methods_allowed_re)

        # Delete from URL cache
        self._remove_from_cache(old_match_target)

        # In case of an internal error, we won't have the match all
        match_idx = ZATO_NONE
        for item in self.channel_data:
            if item['match_target'] == old_match_target:
                match_idx = self.channel_data.index(item)

        # No error, let's delete channel info
        if match_idx != ZATO_NONE:
            old_data = self.channel_data.pop(match_idx)
        else:
            old_data = {}

        # Channel's security now
        del self.url_sec[old_match_target]

        # Re-sort all elements to match against
        self.sort_channel_data()

        # Delete rate limiting configuration
        self.worker.server.delete_object_rate_limiting(RATE_LIMIT.OBJECT_TYPE.HTTP_SOAP, msg.name)

        return old_data

# ################################################################################################################################

    def on_broker_msg_CHANNEL_HTTP_SOAP_CREATE_EDIT(self, msg, *args):
        """ Creates or updates an HTTP/SOAP channel.
        """
        with self.url_sec_lock:
            # Only edits have 'old_name', creates don't. So for edits we delete
            # the channel and later recreate it while creates, obviously,
            # get to creation only.
            if msg.get('old_name'):
                old_data = self._delete_channel(msg)
            else:
                old_data = {}

            self._create_channel(msg, old_data)

    def on_broker_msg_CHANNEL_HTTP_SOAP_DELETE(self, msg, *args):
        """ Deletes an HTTP/SOAP channel.
        """
        with self.url_sec_lock:
            self._delete_channel(msg)

# ################################################################################################################################

    def on_broker_msg_MSG_JSON_POINTER_EDIT(self, msg):
        pass

    def on_broker_msg_MSG_JSON_POINTER_DELETE(self, msg):
        pass

# ################################################################################################################################

    def on_broker_msg_SECURITY_TLS_CA_CERT_CREATE(self, msg):
        # Ignored, does nothing.
        pass

    on_broker_msg_SECURITY_TLS_CA_CERT_DELETE = on_broker_msg_SECURITY_TLS_CA_CERT_EDIT = on_broker_msg_SECURITY_TLS_CA_CERT_CREATE

# ################################################################################################################################
# ################################################################################################################################<|MERGE_RESOLUTION|>--- conflicted
+++ resolved
@@ -576,7 +576,6 @@
     def check_rbac_delegated_security(self, sec, cid, channel_item, path_info, payload, wsgi_environ, post_data, worker_store,
             sep=MISC.SEPARATOR, plain_http=URL_TYPE.PLAIN_HTTP):
 
-<<<<<<< HEAD
         is_allowed = False
         #logger.info("SEC= %s" % sec)
         #logger.info("CHANNEL= %s" % channel_item)
@@ -586,9 +585,7 @@
         #logger.info("DATA= %s" % post_data)
         #logger.info("SEP= %s" % sep)
         #logger.info("PLAIN= %s" % plain_http)
-=======
         auth_result = False
->>>>>>> 049c612d
 
         http_method = wsgi_environ.get('REQUEST_METHOD')
         http_method_permission_id = worker_store.rbac.http_permissions.get(http_method)
