# -*- coding: utf-8 -*-

"""
Copyright (C) 2011 Dariusz Suchojad <dsuch at zato.io>

Licensed under LGPLv3, see LICENSE.txt for terms and conditions.
"""

from __future__ import absolute_import, division, print_function, unicode_literals

# stdlib
from contextlib import closing
from json import dumps
from traceback import format_exc

# dateutil
from dateutil.parser import parse

# Paste
from paste.util.converters import asbool

# WebHelpers
from webhelpers.paginate import Page

# Zato
from zato.common import BATCH_DEFAULTS, DEFAULT_HTTP_PING_METHOD, DEFAULT_HTTP_POOL_SIZE, HTTP_SOAP_SERIALIZATION_TYPE, \
     MISC, MSG_PATTERN_TYPE, PARAMS_PRIORITY, SEC_DEF_TYPE, URL_PARAMS_PRIORITY, URL_TYPE, ZatoException, ZATO_NONE, \
     ZATO_SEC_USE_RBAC
from zato.common.broker_message import CHANNEL, OUTGOING
from zato.common.odb.model import Cluster, JSONPointer, HTTPSOAP, HTTSOAPAudit, HTTSOAPAuditReplacePatternsJSONPointer, \
     HTTSOAPAuditReplacePatternsXPath, SecurityBase, Service, TLSCACert, to_json, XPath
from zato.common.odb.query import http_soap_audit_item, http_soap_audit_item_list, http_soap, http_soap_list
from zato.server.service import Boolean, Integer, List
from zato.server.service.internal import AdminService, AdminSIO, GetListAdminSIO

# ################################################################################################################################

class _HTTPSOAPService(object):
    """ A common class for various HTTP/SOAP-related services.
    """
    def notify_worker_threads(self, params, action):
        """ Notify worker threads of new or updated parameters.
        """
        params['action'] = action
        self.broker_client.publish(params)

    def _validate_tls(self, input, sec_info):
        if sec_info['sec_type'] == SEC_DEF_TYPE.TLS_KEY_CERT:
            if not input.get('sec_tls_ca_cert_id'):
                raise ZatoException(self.cid, 'TLS CA certs is a required field if TLS keys/certs are used')

    def _handle_security_info(self, session, security_id, connection, transport):
        """ First checks whether the security type is correct for the given
        connection type. If it is, returns a dictionary of security-related information.
        """
        info = {'security_name':None, 'sec_type':None}

        if security_id:

            sec_def = session.query(SecurityBase.name, SecurityBase.sec_type).\
                filter(SecurityBase.id==security_id).\
                one()

            # Outgoing plain HTTP connections may use HTTP Basic Auth only,
            # outgoing SOAP connections may use either WSS or HTTP Basic Auth.
            if connection == 'outgoing':

                if transport == URL_TYPE.PLAIN_HTTP and \
                   sec_def.sec_type not in(SEC_DEF_TYPE.BASIC_AUTH, SEC_DEF_TYPE.TLS_KEY_CERT):
                    raise Exception('Only HTTP Basic Auth and TLS keys/certs are supported, not [{}]'.format(sec_def.sec_type))

                elif transport == URL_TYPE.SOAP and sec_def.sec_type \
                     not in(SEC_DEF_TYPE.BASIC_AUTH, SEC_DEF_TYPE.NTLM, SEC_DEF_TYPE.WSS):

                    raise Exception('Security type must be HTTP Basic Auth, NTLM or WS-Security, not [{}]'.format(
                        sec_def.sec_type))

            info['security_name'] = sec_def.name
            info['sec_type'] = sec_def.sec_type

        return info

# ################################################################################################################################

class _BaseGet(AdminService):
    """ Base class for services returning information about HTTP/SOAP objects.
    """
    class SimpleIO:
        output_required = ('id', 'name', 'is_active', 'is_internal', 'url_path')
        output_optional = ('service_id', 'service_name', 'security_id', 'security_name', 'sec_type',
            'method', 'soap_action', 'soap_version', 'data_format', 'host', 'ping_method', 'pool_size', 'merge_url_params_req',
            'url_params_pri', 'params_pri', 'serialization_type', 'timeout', 'sec_tls_ca_cert_id', Boolean('has_rbac'),
            'content_type', Boolean('sec_use_rbac'), 'cache_id', 'cache_name', Integer('cache_expiry'), 'cache_type')

# ################################################################################################################################

class Get(_BaseGet):
    """ Returns information about an individual HTTP/SOAP object by its ID.
    """
    class SimpleIO(_BaseGet.SimpleIO):
        request_elem = 'zato_http_soap_get_request'
        response_elem = 'zato_http_soap_get_response'
        input_required = ('cluster_id', 'id')

    def handle(self):
        with closing(self.odb.session()) as session:
            self.response.payload = http_soap(session, self.request.input.cluster_id, self.request.input.id)

# ################################################################################################################################

class GetList(_BaseGet):
    """ Returns a list of HTTP/SOAP connections.
    """
    _filter_by = HTTPSOAP.name,

    class SimpleIO(GetListAdminSIO, _BaseGet.SimpleIO):
        request_elem = 'zato_http_soap_get_list_request'
        response_elem = 'zato_http_soap_get_list_response'
<<<<<<< HEAD
        input_required = ('cluster_id', 'connection', 'transport')
=======
        input_required = ('cluster_id',)
        input_optional = ('connection', 'transport')
        output_required = ('id', 'name', 'is_active', 'is_internal', 'url_path')
        output_optional = ('service_id', 'service_name', 'security_id', 'security_name', 'sec_type',
            'method', 'soap_action', 'soap_version', 'data_format', 'host', 'ping_method', 'pool_size', 'merge_url_params_req',
            'url_params_pri', 'params_pri', 'serialization_type', 'timeout', 'sec_tls_ca_cert_id', Boolean('has_rbac'),
            'content_type', Boolean('sec_use_rbac'), 'connection', 'transport')
>>>>>>> 1dee4421
        output_repeated = True

    def get_data(self, session):
        return self._search(http_soap_list, session, self.request.input.cluster_id,
            self.request.input.connection, self.request.input.transport,
            asbool(self.server.fs_server_config.misc.return_internal_objects), False)

    def handle(self):
        with closing(self.odb.session()) as session:
            self.response.payload[:] = self.get_data(session)

# ################################################################################################################################

class _CreateEdit(AdminService, _HTTPSOAPService):
    def add_tls_ca_cert(self, input, sec_tls_ca_cert_id):
        with closing(self.odb.session()) as session:
            input.sec_tls_ca_cert_name = session.query(TLSCACert.name).\
                filter(TLSCACert.id==sec_tls_ca_cert_id).\
                one()[0]

# ################################################################################################################################

class Create(_CreateEdit):
    """ Creates a new HTTP/SOAP connection.
    """
    class SimpleIO(AdminSIO):
        request_elem = 'zato_http_soap_create_request'
        response_elem = 'zato_http_soap_create_response'
        input_required = ('cluster_id', 'name', 'is_active', 'connection', 'transport', 'is_internal', 'url_path')
        input_optional = ('service', 'security_id', 'method', 'soap_action', 'soap_version', 'data_format',
            'host', 'ping_method', 'pool_size', Boolean('merge_url_params_req'), 'url_params_pri', 'params_pri',
            'serialization_type', 'timeout', 'sec_tls_ca_cert_id', Boolean('has_rbac'), 'content_type',
            'cache_id', Integer('cache_expiry'))
        output_required = ('id', 'name')

    def handle(self):
        input = self.request.input
        input.sec_use_rbac = input.security_id == ZATO_SEC_USE_RBAC
        input.security_id = input.security_id if input.security_id not in (ZATO_NONE, ZATO_SEC_USE_RBAC) else None
        input.soap_action = input.soap_action if input.soap_action else ''
        input.timeout = input.get('timeout') or MISC.DEFAULT_HTTP_TIMEOUT

        if not input.url_path.startswith('/'):
            msg = 'URL path:[{}] must start with a slash /'.format(input.url_path)
            self.logger.error(msg)
            raise Exception(msg)

        with closing(self.odb.session()) as session:
            existing_one = session.query(HTTPSOAP.id).\
                filter(HTTPSOAP.cluster_id==input.cluster_id).\
                filter(HTTPSOAP.name==input.name).\
                filter(HTTPSOAP.connection==input.connection).\
                filter(HTTPSOAP.transport==input.transport).\
                first()

            if existing_one:
                raise Exception('An object of that name [{0}] already exists on this cluster'.format(input.name))

            # Is the service's name correct?
            service = session.query(Service).\
                filter(Cluster.id==input.cluster_id).\
                filter(Service.cluster_id==Cluster.id).\
                filter(Service.name==input.service).first()

            if input.connection == 'channel' and not service:
                msg = 'Service [{0}] does not exist on this cluster'.format(input.service)
                self.logger.error(msg)
                raise Exception(msg)

            # Will raise exception if the security type doesn't match connection
            # type and transport
            sec_info = self._handle_security_info(session, input.security_id,
                input.connection, input.transport)

            try:

                item = HTTPSOAP()
                item.connection = input.connection
                item.transport = input.transport
                item.cluster_id = input.cluster_id
                item.is_internal = input.is_internal
                item.name = input.name
                item.is_active = input.is_active
                item.host = input.host
                item.url_path = input.url_path
                item.security_id = input.security_id or None # So SQLite doesn't reject ''
                item.method = input.method
                item.soap_action = input.soap_action
                item.soap_version = input.soap_version or None
                item.data_format = input.data_format
                item.service = service
                item.ping_method = input.get('ping_method') or DEFAULT_HTTP_PING_METHOD
                item.pool_size = input.get('pool_size') or DEFAULT_HTTP_POOL_SIZE
                item.merge_url_params_req = input.get('merge_url_params_req') or True
                item.url_params_pri = input.get('url_params_pri') or URL_PARAMS_PRIORITY.DEFAULT
                item.params_pri = input.get('params_pri') or PARAMS_PRIORITY.DEFAULT
                item.serialization_type = input.get('serialization_type') or HTTP_SOAP_SERIALIZATION_TYPE.DEFAULT.id
                item.timeout = input.timeout
                item.has_rbac = input.get('has_rbac') or input.sec_use_rbac or False
                item.content_type = input.get('content_type')
                item.sec_use_rbac = input.sec_use_rbac
                item.cache_id = input.cache_id
                item.cache_expiry = input.cache_expiry

                #if item.cache_id

                sec_tls_ca_cert_id = input.get('sec_tls_ca_cert_id')
                item.sec_tls_ca_cert_id = sec_tls_ca_cert_id if sec_tls_ca_cert_id and sec_tls_ca_cert_id != ZATO_NONE else None

                session.add(item)
                session.commit()

                if input.connection == 'channel':
                    input.impl_name = service.impl_name
                    input.service_id = service.id
                    input.service_name = service.name

                if item.sec_tls_ca_cert_id and item.sec_tls_ca_cert_id != ZATO_NONE:
                    self.add_tls_ca_cert(input, item.sec_tls_ca_cert_id)

                input.id = item.id
                input.update(sec_info)

                if input.connection == 'channel':
                    action = CHANNEL.HTTP_SOAP_CREATE_EDIT.value
                else:
                    action = OUTGOING.HTTP_SOAP_CREATE_EDIT.value
                self.notify_worker_threads(input, action)

                self.response.payload.id = item.id
                self.response.payload.name = item.name

            except Exception, e:
                msg = 'Could not create the object, e:[{e}]'.format(e=format_exc(e))
                self.logger.error(msg)
                session.rollback()

                raise

# ################################################################################################################################

class Edit(_CreateEdit):
    """ Updates an HTTP/SOAP connection.
    """
    class SimpleIO(AdminSIO):
        request_elem = 'zato_http_soap_edit_request'
        response_elem = 'zato_http_soap_edit_response'
        input_required = ('id', 'cluster_id', 'name', 'is_active', 'connection', 'transport', 'url_path')
        input_optional = ('service', 'security_id', 'method', 'soap_action', 'soap_version', 'data_format',
            'host', 'ping_method', 'pool_size', Boolean('merge_url_params_req'), 'url_params_pri', 'params_pri',
            'serialization_type', 'timeout', 'sec_tls_ca_cert_id', Boolean('has_rbac'), 'content_type',
            'cache_id', Integer('cache_expiry'))
        output_required = ('id', 'name')

    def handle(self):
        input = self.request.input
        input.sec_use_rbac = input.security_id == ZATO_SEC_USE_RBAC
        input.security_id = input.security_id if input.security_id not in (ZATO_NONE, ZATO_SEC_USE_RBAC) else None
        input.soap_action = input.soap_action if input.soap_action else ''

        if not input.url_path.startswith('/'):
            msg = 'URL path:[{}] must start with a slash /'.format(input.url_path)
            self.logger.error(msg)
            raise Exception(msg)

        with closing(self.odb.session()) as session:

            existing_one = session.query(HTTPSOAP.id).\
                filter(HTTPSOAP.cluster_id==input.cluster_id).\
                filter(HTTPSOAP.id!=input.id).\
                filter(HTTPSOAP.name==input.name).\
                filter(HTTPSOAP.connection==input.connection).\
                filter(HTTPSOAP.transport==input.transport).\
                first()

            if existing_one:
                raise Exception('An object of that name [{0}] already exists on this cluster'.format(input.name))

            # Is the service's name correct?
            service = session.query(Service).\
                filter(Cluster.id==input.cluster_id).\
                filter(Service.cluster_id==Cluster.id).\
                filter(Service.name==input.service).first()

            if input.connection == 'channel' and not service:
                msg = 'Service [{0}] does not exist on this cluster'.format(input.service)
                self.logger.error(msg)
                raise Exception(msg)

            # Will raise exception if the security type doesn't match connection
            # type and transport
            sec_info = self._handle_security_info(session, input.security_id, input.connection, input.transport)

            # TLS data comes in combinations, i.e. certain elements are required only if TLS keys/certs are used
            self._validate_tls(input, sec_info)

            try:
                item = session.query(HTTPSOAP).filter_by(id=input.id).one()
                old_name = item.name
                old_url_path = item.url_path
                old_soap_action = item.soap_action
                item.name = input.name
                item.is_active = input.is_active
                item.host = input.host
                item.url_path = input.url_path
                item.security_id = input.security_id or None # So SQLite doesn't reject ''
                item.connection = input.connection
                item.transport = input.transport
                item.cluster_id = input.cluster_id
                item.method = input.method
                item.soap_action = input.soap_action
                item.soap_version = input.soap_version or None
                item.data_format = input.data_format
                item.service = service
                item.ping_method = input.get('ping_method') or DEFAULT_HTTP_PING_METHOD
                item.pool_size = input.get('pool_size') or DEFAULT_HTTP_POOL_SIZE
                item.merge_url_params_req = input.get('merge_url_params_req') or False
                item.url_params_pri = input.get('url_params_pri') or URL_PARAMS_PRIORITY.DEFAULT
                item.params_pri = input.get('params_pri') or PARAMS_PRIORITY.DEFAULT
                item.serialization_type = input.get('serialization_type') or HTTP_SOAP_SERIALIZATION_TYPE.DEFAULT.id
                item.timeout = input.get('timeout') or MISC.DEFAULT_HTTP_TIMEOUT
                item.has_rbac = input.get('has_rbac') or input.sec_use_rbac or False
                item.content_type = input.get('content_type')
                item.sec_use_rbac = input.sec_use_rbac
                item.cache_id = input.cache_id
                item.cache_expiry = input.cache_expiry

                sec_tls_ca_cert_id = input.get('sec_tls_ca_cert_id')
                item.sec_tls_ca_cert_id = sec_tls_ca_cert_id if sec_tls_ca_cert_id and sec_tls_ca_cert_id != ZATO_NONE else None

                session.add(item)
                session.commit()

                if input.connection == 'channel':
                    input.impl_name = service.impl_name
                    input.service_id = service.id
                    input.service_name = service.name
                    input.merge_url_params_req = item.merge_url_params_req
                    input.url_params_pri = item.url_params_pri
                    input.params_pri = item.params_pri
                else:
                    input.ping_method = item.ping_method
                    input.pool_size = item.pool_size

                input.is_internal = item.is_internal
                input.old_name = old_name
                input.old_url_path = old_url_path
                input.old_soap_action = old_soap_action
                input.update(sec_info)

                if item.sec_tls_ca_cert_id and item.sec_tls_ca_cert_id != ZATO_NONE:
                    self.add_tls_ca_cert(input, item.sec_tls_ca_cert_id)

                if input.connection == 'channel':
                    action = CHANNEL.HTTP_SOAP_CREATE_EDIT.value
                else:
                    action = OUTGOING.HTTP_SOAP_CREATE_EDIT.value
                self.notify_worker_threads(input, action)

                self.response.payload.id = item.id
                self.response.payload.name = item.name

            except Exception, e:
                msg = 'Could not update the object, e:[{e}]'.format(e=format_exc(e))
                self.logger.error(msg)
                session.rollback()

                raise

# ################################################################################################################################

class Delete(AdminService, _HTTPSOAPService):
    """ Deletes an HTTP/SOAP connection.
    """
    class SimpleIO(AdminSIO):
        request_elem = 'zato_http_soap_delete_request'
        response_elem = 'zato_http_soap_delete_response'
        input_required = ('id',)

    def handle(self):
        with closing(self.odb.session()) as session:
            try:
                item = session.query(HTTPSOAP).\
                    filter(HTTPSOAP.id==self.request.input.id).\
                    one()

                old_name = item.name
                old_transport = item.transport
                old_url_path = item.url_path
                old_soap_action = item.soap_action

                session.delete(item)
                session.commit()

                if item.connection == 'channel':
                    action = CHANNEL.HTTP_SOAP_DELETE.value
                else:
                    action = OUTGOING.HTTP_SOAP_DELETE.value

                self.notify_worker_threads({'name':old_name, 'transport':old_transport,
                    'old_url_path':old_url_path, 'old_soap_action':old_soap_action}, action)

            except Exception, e:
                session.rollback()
                msg = 'Could not delete the object, e:[{e}]'.format(e=format_exc(e))
                self.logger.error(msg)

                raise

# ################################################################################################################################

class Ping(AdminService):
    """ Pings an HTTP/SOAP connection.
    """
    class SimpleIO(AdminSIO):
        request_elem = 'zato_http_soap_ping_request'
        response_elem = 'zato_http_soap_ping_response'
        input_required = ('id',)
        output_required = ('info',)

    def handle(self):
        with closing(self.odb.session()) as session:
            item = session.query(HTTPSOAP).filter_by(id=self.request.input.id).one()
            config_dict = getattr(self.outgoing, item.transport)
            self.response.payload.info = config_dict.get(item.name).ping(self.cid)

# ################################################################################################################################

class ReloadWSDL(AdminService, _HTTPSOAPService):
    """ Reloads WSDL by recreating the whole underlying queue of SOAP clients.
    """
    class SimpleIO(AdminSIO):
        request_elem = 'zato_http_soap_reload_wsdl_request'
        response_elem = 'zato_http_soap_reload_wsdl_response'
        input_required = ('id',)

    def handle(self):
        with closing(self.odb.session()) as session:
            item = session.query(HTTPSOAP).filter_by(id=self.request.input.id).one()
            sec_info = self._handle_security_info(session, item.security_id, item.connection, item.transport)

        fields = to_json(item, True)['fields']
        fields['sec_type'] = sec_info['sec_type']
        fields['security_name'] = sec_info['security_name']

        action = OUTGOING.HTTP_SOAP_CREATE_EDIT.value
        self.notify_worker_threads(fields, action)

# ################################################################################################################################

class GetURLSecurity(AdminService):
    """ Returns a JSON document describing the security configuration of all
    Zato channels.
    """
    def handle(self):
        response = {}
        response['url_sec'] = sorted(self.worker_store.request_handler.security.url_sec.items())
        response['plain_http_handler.http_soap'] = sorted(self.worker_store.request_handler.plain_http_handler.http_soap.items())
        response['soap_handler.http_soap'] = sorted(self.worker_store.request_handler.soap_handler.http_soap.items())
        self.response.payload = dumps(response, sort_keys=True, indent=4)
        self.response.content_type = 'application/json'

# ################################################################################################################################

class GetAuditConfig(AdminService):
    """ Returns audit configuration for a given HTTP/SOAP object.
    """
    class SimpleIO(AdminSIO):
        request_elem = 'zato_http_soap_get_audit_config_request'
        response_elem = 'zato_http_soap_get_audit_config_response'
        input_required = ('id',)
        output_required = (Boolean('audit_enabled'), Integer('audit_back_log'),
            Integer('audit_max_payload'), 'audit_repl_patt_type')

    def handle(self):
        with closing(self.odb.session()) as session:
            item = session.query(HTTPSOAP).\
                filter(HTTPSOAP.id==self.request.input.id).\
                one()

            self.response.payload.audit_enabled = item.audit_enabled
            self.response.payload.audit_back_log = item.audit_back_log
            self.response.payload.audit_max_payload = item.audit_max_payload
            self.response.payload.audit_repl_patt_type = item.audit_repl_patt_type

# ################################################################################################################################

class SetAuditConfig(AdminService):
    """ Sets audit configuration for a given HTTP/SOAP connection. Everything except for replace patterns.
    """
    class SimpleIO(AdminSIO):
        request_elem = 'zato_http_soap_set_audit_config_request'
        response_elem = 'zato_http_soap_set_audit_config_response'
        input_required = ('id', Integer('audit_max_payload'))

    def handle(self):
        with closing(self.odb.session()) as session:
            item = session.query(HTTPSOAP).\
                filter(HTTPSOAP.id==self.request.input.id).\
                one()

            item.audit_max_payload = self.request.input.audit_max_payload
            session.commit()

            params = {
                'action': CHANNEL.HTTP_SOAP_AUDIT_CONFIG.value,
                'audit_max_payload': item.audit_max_payload,
                'id': item.id
            }
            self.broker_client.publish(params)

# ################################################################################################################################

class GetAuditReplacePatterns(AdminService):
    """ Returns audit replace patterns for a given connection, both JSONPointer and XPath.
    """
    class SimpleIO(AdminSIO):
        request_elem = 'zato_http_soap_get_audit_replace_patterns_request'
        response_elem = 'zato_http_soap_get_audit_replace_patterns_response'
        input_required = ('id',)
        output_required = (List('patterns_json_pointer'), List('patterns_xpath'))

    def handle(self):
        with closing(self.odb.session()) as session:
            item = session.query(HTTPSOAP).\
                filter(HTTPSOAP.id==self.request.input.id).\
                one()

            self.response.payload.patterns_json_pointer = [elem.pattern.name for elem in item.replace_patterns_json_pointer]
            self.response.payload.patterns_xpath = [elem.pattern.name for elem in item.replace_patterns_xpath]

# ################################################################################################################################

class SetAuditReplacePatterns(AdminService):
    """ Set audit replace patterns for a given HTTP/SOAP connection.
    """
    class SimpleIO(AdminSIO):
        request_elem = 'zato_http_soap_set_replace_patterns_request'
        response_elem = 'zato_http_soap_set_replace_patterns_response'
        input_required = ('id', 'audit_repl_patt_type')
        input_optional = (List('pattern_list'),)

    def _clear_patterns(self, conn):
        conn.replace_patterns_json_pointer[:] = []
        conn.replace_patterns_xpath[:] = []

    def handle(self):
        conn_id = self.request.input.id
        patt_type = self.request.input.audit_repl_patt_type

        with closing(self.odb.session()) as session:
            conn = session.query(HTTPSOAP).\
                filter(HTTPSOAP.id==conn_id).\
                one()

            if not self.request.input.pattern_list:
                # OK, no patterns at all so we indiscriminately delete existing ones, if any, for the connection.
                self._clear_patterns(conn)
                session.commit()

            else:
                pattern_class = JSONPointer if patt_type == MSG_PATTERN_TYPE.JSON_POINTER.id else XPath
                conn_pattern_list_class = HTTSOAPAuditReplacePatternsJSONPointer if patt_type == MSG_PATTERN_TYPE.JSON_POINTER.id else \
                    HTTSOAPAuditReplacePatternsXPath

                all_patterns = session.query(pattern_class).\
                    filter(pattern_class.cluster_id==self.server.cluster_id).\
                    all()

                missing = set(self.request.input.pattern_list) - set([elem.name for elem in all_patterns])
                if missing:
                    msg = 'Could not find one or more pattern(s) {}'.format(sorted(missing))
                    self.logger.warn(msg)
                    raise ZatoException(self.cid, msg)

                # Clears but doesn't commit yet
                self._clear_patterns(conn)

                for name in self.request.input.pattern_list:
                    for pattern in all_patterns:
                        if name == pattern.name:
                            item = conn_pattern_list_class()
                            item.conn_id = conn.id
                            item.pattern_id = pattern.id
                            item.cluster_id = self.server.cluster_id
                            session.add(item)

                session.commit()

                params = {
                    'action': CHANNEL.HTTP_SOAP_AUDIT_PATTERNS.value,
                    'id': conn_id,
                    'audit_repl_patt_type': self.request.input.audit_repl_patt_type,
                    'pattern_list': self.request.input.pattern_list,
                }
                self.broker_client.publish(params)

# ################################################################################################################################

class SetAuditState(AdminService):
    """ Enables or disables audit for a given HTTP/SOAP object.
    """
    class SimpleIO(AdminSIO):
        request_elem = 'zato_http_soap_set_audit_state_request'
        response_elem = 'zato_http_soap_set_audit_state_response'
        input_required = ('id', Boolean('audit_enabled'))

    def handle(self):
        with closing(self.odb.session()) as session:
            item = session.query(HTTPSOAP).\
                filter(HTTPSOAP.id==self.request.input.id).\
                one()

            item.audit_enabled = self.request.input.audit_enabled

            session.add(item)
            session.commit()

            params = {
                'action': CHANNEL.HTTP_SOAP_AUDIT_STATE.value,
                'id': item.id,
                'audit_enabled': item.audit_enabled,
            }
            self.broker_client.publish(params)

# ################################################################################################################################

class SetAuditResponseData(AdminService):
    """ Updates information regarding a response of a channel/outconn invocation.
    """
    def handle(self):
        with closing(self.odb.session()) as session:

            payload_req = self.request.payload
            item = session.query(HTTSOAPAudit).filter_by(cid=payload_req['cid']).one()

            item.invoke_ok = asbool(payload_req['invoke_ok'])
            item.auth_ok = asbool(payload_req['auth_ok'])
            item.resp_time = parse(payload_req['resp_time'])
            item.resp_headers = payload_req['resp_headers'].encode('utf-8')
            item.resp_payload = payload_req['resp_payload'].encode('utf-8')

            session.add(item)
            session.commit()

# ################################################################################################################################

class _BaseAuditService(AdminService):
    def get_page(self, session):
        current_batch = self.request.input.get('current_batch', BATCH_DEFAULTS.PAGE_NO)
        batch_size = self.request.input.get('batch_size', BATCH_DEFAULTS.SIZE)
        batch_size = min(batch_size, BATCH_DEFAULTS.MAX_SIZE)

        q = http_soap_audit_item_list(session, self.server.cluster_id, self.request.input.conn_id,
            self.request.input.get('start'), self.request.input.get('stop'), self.request.input.get('query'), False)

        return Page(q, page=current_batch, items_per_page=batch_size)

# ################################################################################################################################

class GetAuditItemList(_BaseAuditService):
    """ Returns a list of audit items for a particular HTTP/SOAP object.
    """
    class SimpleIO(AdminSIO):
        request_elem = 'zato_http_soap_get_audit_item_list_request'
        response_elem = 'zato_http_soap_get_audit_item_list_response'
        input_required = ('conn_id', )
        input_optional = ('start', 'stop', Integer('current_batch'), Integer('batch_size'), 'query')
        output_required = ('id', 'cid', 'req_time_utc', 'remote_addr',)
        output_optional = ('resp_time_utc', 'user_token', 'invoke_ok', 'auth_ok', )

    def handle(self):
        with closing(self.odb.session()) as session:
            self.response.payload[:] = self.get_page(session)

        for item in self.response.payload.zato_output:
            item.req_time_utc = item.req_time_utc.isoformat()
            if item.resp_time_utc:
                item.resp_time_utc = item.resp_time_utc.isoformat()

# ################################################################################################################################

class GetAuditBatchInfo(_BaseAuditService):
    """ Returns pagination information for audit log for a specified object and from/to dates.
    """
    class SimpleIO(AdminSIO):
        request_elem = 'zato_http_soap_get_batch_info_request'
        response_elem = 'zato_http_soap_get_batch_info_response'
        input_required = ('conn_id',)
        input_optional = ('start', 'stop', Integer('current_batch'), Integer('batch_size'), 'query')
        output_required = ('total_results', 'num_batches', 'has_previous', 'has_next', 'next_batch_number', 'previous_batch_number')

    def handle(self):
        with closing(self.odb.session()) as session:
            page = self.get_page(session)
            self.response.payload = {
                'total_results': page.item_count,
                'num_batches': page.page_count,
                'has_previous': page.previous_page is not None,
                'has_next': page.next_page is not None,
                'next_batch_number': page.next_page,
                'previous_batch_number': page.previous_page,
            }

# ################################################################################################################################

class GetAuditItem(_BaseAuditService):
    """ Returns a particular audit item by its ID.
    """
    class SimpleIO(AdminSIO):
        request_elem = 'zato_http_soap_get_audit_item_request'
        response_elem = 'zato_http_soap_get_audit_item_response'
        input_required = ('id',)
        output_required = ('id', 'cid', 'req_time_utc', 'remote_addr',)
        output_optional = ('resp_time_utc', 'user_token', 'invoke_ok', 'auth_ok', 'req_headers', 'req_payload',
            'resp_headers', 'resp_payload')

    def handle(self):
        with closing(self.odb.session()) as session:
            item = http_soap_audit_item(session, self.server.cluster_id, self.request.input.id).one()
            item.req_time_utc = item.req_time_utc.isoformat()
            if item.resp_time_utc:
                item.resp_time_utc = item.resp_time_utc.isoformat()

            self.response.payload = item

# ################################################################################################################################<|MERGE_RESOLUTION|>--- conflicted
+++ resolved
@@ -116,9 +116,6 @@
     class SimpleIO(GetListAdminSIO, _BaseGet.SimpleIO):
         request_elem = 'zato_http_soap_get_list_request'
         response_elem = 'zato_http_soap_get_list_response'
-<<<<<<< HEAD
-        input_required = ('cluster_id', 'connection', 'transport')
-=======
         input_required = ('cluster_id',)
         input_optional = ('connection', 'transport')
         output_required = ('id', 'name', 'is_active', 'is_internal', 'url_path')
@@ -126,7 +123,6 @@
             'method', 'soap_action', 'soap_version', 'data_format', 'host', 'ping_method', 'pool_size', 'merge_url_params_req',
             'url_params_pri', 'params_pri', 'serialization_type', 'timeout', 'sec_tls_ca_cert_id', Boolean('has_rbac'),
             'content_type', Boolean('sec_use_rbac'), 'connection', 'transport')
->>>>>>> 1dee4421
         output_repeated = True
 
     def get_data(self, session):
